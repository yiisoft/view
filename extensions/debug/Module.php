<?php
/**
 * @link http://www.yiiframework.com/
 * @copyright Copyright (c) 2008 Yii Software LLC
 * @license http://www.yiiframework.com/license/
 */

namespace yii\debug;

use Yii;
use yii\base\Application;
use yii\web\View;
use yii\web\ForbiddenHttpException;
use yii\helpers\ArrayHelper;

/**
 * The Yii Debug Module provides the debug toolbar and debugger
 *
 * @author Qiang Xue <qiang.xue@gmail.com>
 * @since 2.0
 */
class Module extends \yii\base\Module
{
	/**
	 * @var array the list of IPs that are allowed to access this module.
	 * Each array element represents a single IP filter which can be either an IP address
	 * or an address with wildcard (e.g. 192.168.0.*) to represent a network segment.
	 * The default value is `['127.0.0.1', '::1']`, which means the module can only be accessed
	 * by localhost.
	 */
	public $allowedIPs = ['127.0.0.1', '::1'];
	/**
	 * @var string the namespace that controller classes are in.
	 */
	public $controllerNamespace = 'yii\debug\controllers';
	/**
	 * @var LogTarget
	 */
	public $logTarget;
	/**
	 * @var array list of debug panels. The array keys are the panel IDs, and values are the corresponding
	 * panel class names or configuration arrays. This will be merged with [[corePanels()]].
	 * You may set a panel to be false to disable a core panel.
	 */
	public $panels = [];
	/**
	 * @var string postion of the custom configured panels 'begin' or 'end'
	 */
	public $panelsPosition = 'end';
	/**
	 * @var string the directory storing the debugger data files. This can be specified using a path alias.
	 */
	public $dataPath = '@runtime/debug';
	/**
	 * @var integer the maximum number of debug data files to keep. If there are more files generated,
	 * the oldest ones will be removed.
	 */
	public $historySize = 50;

	/**
	 * Returns Yii logo ready to use in `<img src="`
	 *
	 * @return string base64 representation of the image
	 */
	public static function getYiiLogo()
	{
		return 'data:image/png;base64,iVBORw0KGgoAAAANSUhEUgAAAB0AAAAeCAYAAADQBxWhAAAACXBIWXMAAAsTAAALEwEAmpwYAAAKT2lDQ1BQaG90b3Nob3AgSUNDIHByb2ZpbGUAAHjanVNnVFPpFj333vRCS4iAlEtvUhUIIFJCi4AUkSYqIQkQSoghodkVUcERRUUEG8igiAOOjoCMFVEsDIoK2AfkIaKOg6OIisr74Xuja9a89+bN/rXXPues852zzwfACAyWSDNRNYAMqUIeEeCDx8TG4eQuQIEKJHAAEAizZCFz/SMBAPh+PDwrIsAHvgABeNMLCADATZvAMByH/w/qQplcAYCEAcB0kThLCIAUAEB6jkKmAEBGAYCdmCZTAKAEAGDLY2LjAFAtAGAnf+bTAICd+Jl7AQBblCEVAaCRACATZYhEAGg7AKzPVopFAFgwABRmS8Q5ANgtADBJV2ZIALC3AMDOEAuyAAgMADBRiIUpAAR7AGDIIyN4AISZABRG8lc88SuuEOcqAAB4mbI8uSQ5RYFbCC1xB1dXLh4ozkkXKxQ2YQJhmkAuwnmZGTKBNA/g88wAAKCRFRHgg/P9eM4Ors7ONo62Dl8t6r8G/yJiYuP+5c+rcEAAAOF0ftH+LC+zGoA7BoBt/qIl7gRoXgugdfeLZrIPQLUAoOnaV/Nw+H48PEWhkLnZ2eXk5NhKxEJbYcpXff5nwl/AV/1s+X48/Pf14L7iJIEyXYFHBPjgwsz0TKUcz5IJhGLc5o9H/LcL//wd0yLESWK5WCoU41EScY5EmozzMqUiiUKSKcUl0v9k4t8s+wM+3zUAsGo+AXuRLahdYwP2SycQWHTA4vcAAPK7b8HUKAgDgGiD4c93/+8//UegJQCAZkmScQAAXkQkLlTKsz/HCAAARKCBKrBBG/TBGCzABhzBBdzBC/xgNoRCJMTCQhBCCmSAHHJgKayCQiiGzbAdKmAv1EAdNMBRaIaTcA4uwlW4Dj1wD/phCJ7BKLyBCQRByAgTYSHaiAFiilgjjggXmYX4IcFIBBKLJCDJiBRRIkuRNUgxUopUIFVIHfI9cgI5h1xGupE7yAAygvyGvEcxlIGyUT3UDLVDuag3GoRGogvQZHQxmo8WoJvQcrQaPYw2oefQq2gP2o8+Q8cwwOgYBzPEbDAuxsNCsTgsCZNjy7EirAyrxhqwVqwDu4n1Y8+xdwQSgUXACTYEd0IgYR5BSFhMWE7YSKggHCQ0EdoJNwkDhFHCJyKTqEu0JroR+cQYYjIxh1hILCPWEo8TLxB7iEPENyQSiUMyJ7mQAkmxpFTSEtJG0m5SI+ksqZs0SBojk8naZGuyBzmULCAryIXkneTD5DPkG+Qh8lsKnWJAcaT4U+IoUspqShnlEOU05QZlmDJBVaOaUt2ooVQRNY9aQq2htlKvUYeoEzR1mjnNgxZJS6WtopXTGmgXaPdpr+h0uhHdlR5Ol9BX0svpR+iX6AP0dwwNhhWDx4hnKBmbGAcYZxl3GK+YTKYZ04sZx1QwNzHrmOeZD5lvVVgqtip8FZHKCpVKlSaVGyovVKmqpqreqgtV81XLVI+pXlN9rkZVM1PjqQnUlqtVqp1Q61MbU2epO6iHqmeob1Q/pH5Z/YkGWcNMw09DpFGgsV/jvMYgC2MZs3gsIWsNq4Z1gTXEJrHN2Xx2KruY/R27iz2qqaE5QzNKM1ezUvOUZj8H45hx+Jx0TgnnKKeX836K3hTvKeIpG6Y0TLkxZVxrqpaXllirSKtRq0frvTau7aedpr1Fu1n7gQ5Bx0onXCdHZ4/OBZ3nU9lT3acKpxZNPTr1ri6qa6UbobtEd79up+6Ynr5egJ5Mb6feeb3n+hx9L/1U/W36p/VHDFgGswwkBtsMzhg8xTVxbzwdL8fb8VFDXcNAQ6VhlWGX4YSRudE8o9VGjUYPjGnGXOMk423GbcajJgYmISZLTepN7ppSTbmmKaY7TDtMx83MzaLN1pk1mz0x1zLnm+eb15vft2BaeFostqi2uGVJsuRaplnutrxuhVo5WaVYVVpds0atna0l1rutu6cRp7lOk06rntZnw7Dxtsm2qbcZsOXYBtuutm22fWFnYhdnt8Wuw+6TvZN9un2N/T0HDYfZDqsdWh1+c7RyFDpWOt6azpzuP33F9JbpL2dYzxDP2DPjthPLKcRpnVOb00dnF2e5c4PziIuJS4LLLpc+Lpsbxt3IveRKdPVxXeF60vWdm7Obwu2o26/uNu5p7ofcn8w0nymeWTNz0MPIQ+BR5dE/C5+VMGvfrH5PQ0+BZ7XnIy9jL5FXrdewt6V3qvdh7xc+9j5yn+M+4zw33jLeWV/MN8C3yLfLT8Nvnl+F30N/I/9k/3r/0QCngCUBZwOJgUGBWwL7+Hp8Ib+OPzrbZfay2e1BjKC5QRVBj4KtguXBrSFoyOyQrSH355jOkc5pDoVQfujW0Adh5mGLw34MJ4WHhVeGP45wiFga0TGXNXfR3ENz30T6RJZE3ptnMU85ry1KNSo+qi5qPNo3ujS6P8YuZlnM1VidWElsSxw5LiquNm5svt/87fOH4p3iC+N7F5gvyF1weaHOwvSFpxapLhIsOpZATIhOOJTwQRAqqBaMJfITdyWOCnnCHcJnIi/RNtGI2ENcKh5O8kgqTXqS7JG8NXkkxTOlLOW5hCepkLxMDUzdmzqeFpp2IG0yPTq9MYOSkZBxQqohTZO2Z+pn5mZ2y6xlhbL+xW6Lty8elQfJa7OQrAVZLQq2QqboVFoo1yoHsmdlV2a/zYnKOZarnivN7cyzytuQN5zvn//tEsIS4ZK2pYZLVy0dWOa9rGo5sjxxedsK4xUFK4ZWBqw8uIq2Km3VT6vtV5eufr0mek1rgV7ByoLBtQFr6wtVCuWFfevc1+1dT1gvWd+1YfqGnRs+FYmKrhTbF5cVf9go3HjlG4dvyr+Z3JS0qavEuWTPZtJm6ebeLZ5bDpaql+aXDm4N2dq0Dd9WtO319kXbL5fNKNu7g7ZDuaO/PLi8ZafJzs07P1SkVPRU+lQ27tLdtWHX+G7R7ht7vPY07NXbW7z3/T7JvttVAVVN1WbVZftJ+7P3P66Jqun4lvttXa1ObXHtxwPSA/0HIw6217nU1R3SPVRSj9Yr60cOxx++/p3vdy0NNg1VjZzG4iNwRHnk6fcJ3/ceDTradox7rOEH0x92HWcdL2pCmvKaRptTmvtbYlu6T8w+0dbq3nr8R9sfD5w0PFl5SvNUyWna6YLTk2fyz4ydlZ19fi753GDborZ752PO32oPb++6EHTh0kX/i+c7vDvOXPK4dPKy2+UTV7hXmq86X23qdOo8/pPTT8e7nLuarrlca7nuer21e2b36RueN87d9L158Rb/1tWeOT3dvfN6b/fF9/XfFt1+cif9zsu72Xcn7q28T7xf9EDtQdlD3YfVP1v+3Njv3H9qwHeg89HcR/cGhYPP/pH1jw9DBY+Zj8uGDYbrnjg+OTniP3L96fynQ89kzyaeF/6i/suuFxYvfvjV69fO0ZjRoZfyl5O/bXyl/erA6xmv28bCxh6+yXgzMV70VvvtwXfcdx3vo98PT+R8IH8o/2j5sfVT0Kf7kxmTk/8EA5jz/GMzLdsAAAAgY0hSTQAAeiUAAICDAAD5/wAAgOkAAHUwAADqYAAAOpgAABdvkl/FRgAADcZJREFUeAEAtg1J8gHaKRUAAP8AAAEGAQACDgMAAQgDAAIIAQABCQMAAQgEAAIKAwACCAQAAQgCAAIJBQACCQQAAgkFAAIJBwAQCwkA0hgAANAO+gAM/AEAAQABAPn++wD2/PkA+f38Of3+/Wb+//9S/v/+sQABAV4DAAEAAAAAAAQAAAAAAAAAAAD/AAAA/wAAAP8AGwD/ABoA/wAAAP8A5gD/AOUA/wAAAAAAAAAAAAAAAAAAAAAAAAAAAAAAAAAAAAAAAAAAAAAAAAAAAAAAAP//AAAAAAB+BgIEgf8BAwD9//4A/v/9Xfz+/hEAAABNAAAAAAQA/wAAAP8AMgADAGEAAwE7AQUBJwAGAgoBBQIAAQUB9gADAdoAAQDFAP//sQD//7sAAAAAAAAAAAAAAAAAAAAA/wD/AP///wD//wAA/wD/AAAAAH4HAwWBAP8AAP7//wD9//4A/f8DAAIB/Uz9//1mAQECmgHaKRUAAAIApwMPBFgCDAQAAQsCAAIJAwABBwMAAgkDAAEHAwABBQIAAQYDAAEFA8cCCAOEAggFtgIKBwAQCgkAzhsBANQO+wAP+wEA/gD/QP///78AAAAA/gD+AP7+/wD9//4A/P/+AP39/gD7//zp/gD/GAQCCAIAAAQA5wAJAgABCAIAAQcCAAEGAwACCAIAAAcCAAEHAgABBgQAAgcEAAIGAjkABAK1AAEAnwD//2f8AP77FPwHABACAwAEBAAAAP/+jgD//wD/AAAA/f/+AP4B/gD9//4AAv79APwB/QAA/f8X/P7+PgQCCgMAAAIBzgAGAQABBgEAAgUCAAIGAQABBgIAAQYDAAIFBAAABwQAAQcCAAEGAwABBQUAAQQCYQEDAiv6Af9HFvgD8A/+AQD2A/4hBf4CMQAAAQD/AP4A/v//AP7+/gD8//4AAgECAAL/AAAB/wAAAgD+RgQACwMAAP8AwwIFAQABBgIAAQYCAAAHAwABBgMAAQUDAAEHAwABBgIAAgYDAAEGBQACBgQAAgUEAAAFAjb9AwG+CPz+ORv6BfndDgMsBvsBAAAAAAD/AP4A/v/+APwB/gAC//0AAv4CAAL+AAAAAwEAAAH8FAICBgEAAgYA4QAEAscBBQIAAQYCAAEFAgAABAIAAQUDAAEFAwACBgMAAQYFAAIGBAABBwQAAAgEAAIHBQACCAYx/gMBpR7zAAAP/wbaBAUHAAcEBQAGAwYABgMGAAcDBQAFAwUABAMDAAQCBQAFAgMABAED/wICDAQAAgwFAAIGAngBAwEAAAUCAAEDAQACBQIAAQUCAAEFAgABBQQAAQYDAAEHBAACBgQAAgUDAAEGAwACBwUA/wn+U/0FHlULABjZBQX74AYDBwAGBAUABQMFAAUDBAAGAgUABQIEAAUCAwAEAQQABAID6AIABQEAAAYBAAAEAcIAAwGZAQMBAAAEAgAABAMAAgUCAAEEAgABBAIAAgQDAAEEAwABBQIAAQYDAAIHBQACBgQAAwYEAP8KAKIHAhEABwQChgYEBQAGAgUABwMFAAUCBQADAgMABQIEAAMCAwADAgMAAwIEugIA/wAAAP8AAAD+/wAAAABoAAMBqgIEAgABBAIAAAMBAAEEAwAABAMAAQUDAAEFAgAABAMAAgUEAAEFBAABBgUAAAcKAAUG8QgH/A93B/4amwYF/f8FAwYABAIDAAUDBAAEAgMAAwIDAAMBAgACAQHkBQIDxwIAAAAAAAAAAAAAAAAAAAAAAQABVwACAnsBAwH0AQMCAAEEAgABBAIAAAMCAAEDAgACBAMAAQUDAAEEAwABBQQAAgcFAP4FBQADAPqABfwaAQQDBbEEAwUAAwMFAAMCAwAEAgMAAwECAAMBAgACAQKaBAIDAAIAAAAAAAAAAAAAAAAAAAAAAAAAAP8A/4YAAAAvAQIBhQABAcoBAgIAAgMCAAEDAgABBAMAAAMDAAEEAwABBQQAAAcCAPwECwD9AgAIAf8LUQQBEaYGAwEAAwIEAAICAgACAgIAAQECAAECAvEDAgOTBAIDAAIAAAAAAAAAAAAAAAAAAAAAAAAAAAAAAAAAAADeAAAAfAABADcAAgAx/wIAdwACArUAAgL3AQICAAEDAwABAwMAAAYCAPkCDgD8AgoA/QAIbP//Ec0EBAD7AgECAAIBAgACAAIAAgABAAEAAXEEAgPwBQIFAAIAAAAAAAAAAAAAAAAAAAAAAAAAAAAAAAAAAAAAAAAAAAAAAAAAAADQAAAAigAAAEwBAAAxAAIBYgACArMDA/v8AAXzAPcADwD9AgkA/gIJQf//BBsCAfrZAf8CAAAAAAAAAAAA/wAAuAEBAp8FAgUABAIEAAIA//8AAAAAAAAAAAAAAAAAAAAAAAAAAAAAAAAAAAAAAAAAAAAAAAAAAAAAAP8AAwAHAffZBgHtnwQD8k4ABPQp1vVFpvYCFgANCPUA/QIIAPr9Eyb8/AOx/wH7AP///wD+//7nAQEAWQUCBAAEAgQABAIEAAT98esAAQYJAAMLEAAAAAAAAAAAAAAAAAAAAAAAAAAAAAAAAAD/AAIACQH3AAME7AD4AigA3/0sANPtLAD5Ag3c5AE5GxcK8QAzEsgAFAnzAPH7ESMC/ATg/v/1AP3+AP7///9PAQAB8AIBAQAAAAAAAAAAAAOGorAA+9zPAPvg1wADFBQAAgYCAAEGAwAABQYACwT4AA0F9AAIB/UA8QIXANf8LgCp+WIAtvNKAOP3GwDu/BmLEAPuWvT8CgDh9iYABwX+ABUN+PD8++EL+/zuNP3/A08A//+//wD/AAAAAAAAAAAAAAAAAAH///8A+ubdAOdzRQD/7t8AESYZAA0UCAACCPwA8A4iANsJLwDRBC8A2P0rAN37IgAIAfYABv70AA0LBkERCwe+BwQCAAkHAAAAAwkA+wMRADEZ7N0qCYfF9/jR0/4CFoz///wA/f3+AAAAAAAAAAAAAAAAAAH///8A/gAAAPXn4QD90bsA58y1APH38wAIEAkApA5sANICMgD//QAACQD1AA0C8wD//wAABAICEQsIBN4IBgQQBwUCAAkGAwAJBgIAAwQGAP0DFgAuEqk+FQbDw/j+GAD///0A/v7+AAAAAAAAAAAAAAAAAAH///8A+vv7AP4FBQAIAAAAlL7hAJC+6AAZEgwA/gACAAr/9AABAAAAAQD/AP8AAQD+//8ADQgFqw0IBlQIBQMACAYDAAgFBAAHBgMACgYBAAYFBP8BBA0XAwH+6/8AAAAAAAAAAAAAAAAAAAAAAAAAAAAAAAQAAAAAAQAAAP729gAACgYA6/T4AOf1+gAQDPYAA//8APIA/wAAAAEAAAAAAP3//wAGAAE5BQECVAEA+wD8/v8A/f7/AP7+/wD9//4A/v8EAAr+/OYD/fLr/v8CAAAAAAAAAAAAAAAAAAAAAAAAAAAAAAAAAAQAAAAAAAAAAAAAAAAA/v0AOx0HAIkA+ADf7/sABgMBAAAAAAAAAAAAAAAAAP4A/wAMBAR+AP8AAP3//wD8/v8A/f7+AP7+/wD9/v8A/v7/AP//BLgC/P4A//8AAAAAAAAAAAAAAAAAAAAAAAAAAAAAAAAAAAQAAAAAAAAAAAAAAAD+/P4ANyENABgPAwDh4/QAAAsEAAAAAAAAAAAAAP8AAAAAABTyCAVI/f//ABX//gAO/v4A/v4EAP3+/wD8//8A/v//AP8AAJICAQEA////AAAAAAAAAAAAAAAAAAAAAAAAAAAAAAAAAAQAAAAAAAAAAAAAAAD2+v0ADxAIAEUlEACc0+0AAAwEAAD+AAAAAAAAAAEAAAD//1b49/oA5P3/APn+/wAW/v8AD/3/AP3+/wD8/v4A/f4Fofn8/dL//v8AAAAAAAAAAAAAAAAAAAAAAAAAAAAAAAAAAAAAAAQAAAAAAAAAAAAAAAD/AAAAAPv9AE4oEQCcCwQAAP3/AAACAQAAAAAAAAAAAAABATAAAP8A/fr7AOj9/gD3/gYAGP//ABH+/gAK/QTfBgMCZwEAAgD9/v8AAAAAAAAAAAAAAAAAAAAAAAAAAAAAAAAAAAAAAAIAAAAAAAAAAAAAAAABAAAA8fH5AE0zFwA3MRYAAOv3AAAAAAAA/v8AAP7/AAD/ABgAAgEAAAMBAAD9/QDx8/gA4fT5AOX3+tv4/P4/AwEB+QMCAQADAgEAAwIBAAMCAQADAgEAAwIBAAMCAQADAgEAAwIBAAIAAAAAAQEBAAAAAAAAAAAA9/7/AAAAAACGRB0AAAQDAAD5/wAA/gEAAP4BAAAAAA4A/gAAAPr/AAD4/wAC+fwA+Pb4qfH7/jgDAgHjAAAAAAAAAAAAAAAAAAAAAAAAAAAAAAAAAAAAAAAAAAAAAAAAAAAAAAT///8G/Pz8+gAAAAD///8AAgAAAPHt9wBCKBEAdFIfAMbZ7AARCwYADQkCAM7d9xzg6foABQ0D8SkVA7spHA+grNnxtfv8/gAAAAAAAAAAAAAAAAAAAAAAAAAAAAAAAAAAAAAAAAAAAAAAAAAAAAAAAAAAAAT9/f3+////AQQEBAEAAAABBAQE/f0BAQAABQcASiMNAN3g5wAbDQQADAf/AOgNAXosEgkMAQgAsA4GAe4SEAUA/P8BAAQBAAAAAAAAAAAAAAAAAAAAAAAAAAAAAAAAAAAAAAAAAAAAAAAAAAAAAAAAAAAAAAEAAP//vNz1LVdvDhUAAAAASUVORK5CYII=';
	}

	/**
	 * @inheritdoc
	 */
	public function init()
	{
		parent::init();
		$this->dataPath = Yii::getAlias($this->dataPath);
		$this->logTarget = Yii::$app->getLog()->targets['debug'] = new LogTarget($this);
		// do not initialize view component before application is ready (needed when debug in preload)
		Yii::$app->on(Application::EVENT_BEFORE_REQUEST, function() {
			Yii::$app->getView()->on(View::EVENT_END_BODY, [$this, 'renderToolbar']);
		});

<<<<<<< HEAD
		switch ($this->panelsPosition) {
			case 'begin':
				$this->panels = ArrayHelper::merge($this->panels, $this->corePanels());
				break;
			case 'end':
			default:
				$this->panels = ArrayHelper::merge($this->corePanels(), $this->panels);
				break;
		}
=======
		$this->panels = array_filter(ArrayHelper::merge($this->corePanels(), $this->panels));
>>>>>>> 42087741
		foreach ($this->panels as $id => $config) {
			$config['module'] = $this;
			$config['id'] = $id;
			$this->panels[$id] = Yii::createObject($config);
		}
	}

	/**
	 * @inheritdoc
	 */
	public function beforeAction($action)
	{
		Yii::$app->getView()->off(View::EVENT_END_BODY, [$this, 'renderToolbar']);
		unset(Yii::$app->getLog()->targets['debug']);
		$this->logTarget = null;

		if ($this->checkAccess()) {
			return parent::beforeAction($action);
		} elseif ($action->id === 'toolbar') {
			return false;
		} else {
			throw new ForbiddenHttpException('You are not allowed to access this page.');
		}
	}

	/**
	 * Renders mini-toolbar at the end of page body.
	 *
	 * @param \yii\base\Event $event
	 */
	public function renderToolbar($event)
	{
		if (!$this->checkAccess() || Yii::$app->getRequest()->getIsAjax()) {
			return;
		}
		$url = Yii::$app->getUrlManager()->createUrl($this->id . '/default/toolbar', [
			'tag' => $this->logTarget->tag,
		]);
		echo '<div id="yii-debug-toolbar" data-url="' . $url . '" style="display:none"></div>';
		/** @var View $view */
		$view = $event->sender;
		echo '<style>' . $view->renderPhpFile(__DIR__ . '/assets/toolbar.css') . '</style>';
		echo '<script>' . $view->renderPhpFile(__DIR__ . '/assets/toolbar.js') . '</script>';
	}

	/**
	 * Checks if current user is allowed to access the module
	 * @return boolean if access is granted
	 */
	protected function checkAccess()
	{
		$ip = Yii::$app->getRequest()->getUserIP();
		foreach ($this->allowedIPs as $filter) {
			if ($filter === '*' || $filter === $ip || (($pos = strpos($filter, '*')) !== false && !strncmp($ip, $filter, $pos))) {
				return true;
			}
		}
		Yii::warning('Access to debugger is denied due to IP address restriction. The requested IP is ' . $ip, __METHOD__);
		return false;
	}

	/**
	 * @return array default set of panels
	 */
	protected function corePanels()
	{
		return [
			'config' => ['class' => 'yii\debug\panels\ConfigPanel'],
			'request' => ['class' => 'yii\debug\panels\RequestPanel'],
			'log' => ['class' => 'yii\debug\panels\LogPanel'],
			'profiling' => ['class' => 'yii\debug\panels\ProfilingPanel'],
			'db' => ['class' => 'yii\debug\panels\DbPanel'],
		];
	}
}<|MERGE_RESOLUTION|>--- conflicted
+++ resolved
@@ -44,10 +44,6 @@
 	 */
 	public $panels = [];
 	/**
-	 * @var string postion of the custom configured panels 'begin' or 'end'
-	 */
-	public $panelsPosition = 'end';
-	/**
 	 * @var string the directory storing the debugger data files. This can be specified using a path alias.
 	 */
 	public $dataPath = '@runtime/debug';
@@ -80,19 +76,7 @@
 			Yii::$app->getView()->on(View::EVENT_END_BODY, [$this, 'renderToolbar']);
 		});
 
-<<<<<<< HEAD
-		switch ($this->panelsPosition) {
-			case 'begin':
-				$this->panels = ArrayHelper::merge($this->panels, $this->corePanels());
-				break;
-			case 'end':
-			default:
-				$this->panels = ArrayHelper::merge($this->corePanels(), $this->panels);
-				break;
-		}
-=======
 		$this->panels = array_filter(ArrayHelper::merge($this->corePanels(), $this->panels));
->>>>>>> 42087741
 		foreach ($this->panels as $id => $config) {
 			$config['module'] = $this;
 			$config['id'] = $id;
