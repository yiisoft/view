<?php

declare(strict_types=1);

namespace Yiisoft\View\Tests;

<<<<<<< HEAD
=======
use InvalidArgumentException;
>>>>>>> 9711c03e
use Psr\EventDispatcher\EventDispatcherInterface;
use Psr\Log\LoggerInterface;
use Psr\Log\NullLogger;
use Yiisoft\Files\FileHelper;
use Yiisoft\Html\Html;
use Yiisoft\Test\Support\EventDispatcher\SimpleEventDispatcher;
<<<<<<< HEAD
use Yiisoft\View\Event\BodyBegin;
use Yiisoft\View\Event\BodyEnd;
use Yiisoft\View\Event\PageBegin;
=======
>>>>>>> 9711c03e
use Yiisoft\View\Event\PageEnd;
use Yiisoft\View\WebView;

final class WebViewTest extends TestCase
{
    private string $dataDir;
    private string $layoutPath;

    /**
     * @var string path for the test files.
     */
    private string $testViewPath = '';

    protected function setUp(): void
    {
        parent::setUp();

        $this->dataDir = dirname(__DIR__) . '/tests/public/view';
        $this->layoutPath = $this->dataDir . '/layout.php';
        $this->testViewPath = sys_get_temp_dir() . '/' . str_replace('\\', '_', self::class) . uniqid('', false);

        FileHelper::ensureDirectory($this->testViewPath);
    }

    protected function tearDown(): void
    {
        parent::tearDown();
        FileHelper::removeDirectory($this->testViewPath);
    }

    public function testRegisterJsVar(): void
    {
        $this->webView->registerJsVar('username', 'samdark');
        $html = $this->webView->render('//layout.php', ['content' => 'content']);
        $this->assertStringContainsString('<script>var username = "samdark";</script></head>', $html);

        $this->webView->registerJsVar('objectTest', [
            'number' => 42,
            'question' => 'Unknown',
        ]);
        $html = $this->webView->render('//layout.php', ['content' => 'content']);
        $this->assertStringContainsString('<script>var objectTest = {"number":42,"question":"Unknown"};</script></head>', $html);
    }

    public function testRegisterJsFileWithAlias(): void
    {
        $this->webView->registerJsFile($this->aliases->get('@baseUrl/js/somefile.js'), WebView::POSITION_HEAD);
        $html = $this->webView->renderFile($this->layoutPath, ['content' => 'content']);
        $this->assertStringContainsString('<script src="/baseUrl/js/somefile.js"></script></head>', $html);

        $this->webView->registerJsFile($this->aliases->get('@baseUrl/js/somefile.js'), WebView::POSITION_BEGIN);
        $html = $this->webView->renderFile($this->layoutPath, ['content' => 'content']);
        $this->assertStringContainsStringIgnoringLineEndings('<body>' . PHP_EOL . '<script src="/baseUrl/js/somefile.js"></script>', $html);

        $this->webView->registerJsFile($this->aliases->get('@baseUrl/js/somefile.js'), WebView::POSITION_END);
        $html = $this->webView->renderFile($this->layoutPath, ['content' => 'content']);
        $this->assertStringContainsString('<script src="/baseUrl/js/somefile.js"></script></body>', $html);
    }

    public function testRegisterCssFileWithAlias(): void
    {
        $this->webView->registerCssFile($this->aliases->get('@baseUrl/css/somefile.css'));
        $html = $this->webView->renderFile($this->layoutPath, ['content' => 'content']);
        $this->assertStringContainsString('<link href="/baseUrl/css/somefile.css" rel="stylesheet"></head>', $html);
    }

    public function testPlaceholders(): void
    {
        $webView = null;
        $eventDispatcher = new SimpleEventDispatcher(static function ($event) use (&$webView) {
            if ($event instanceof PageEnd) {
                $webView->setPlaceholderSalt((string)time());
            }
        });
        $webView = $this->createWebView($eventDispatcher);
        $webView->setPlaceholderSalt('apple');
        $signature = $webView->getPlaceholderSignature();
        $html = $webView->renderFile($this->layoutPath, ['content' => 'content']);
        $this->assertStringContainsString($signature, $html);
    }

    public function testRegisterMetaTag(): void
    {
        $this->webView->registerMetaTag(['name' => 'keywords', 'content' => 'yii']);
        $html = $this->webView->renderFile($this->layoutPath, ['content' => '']);
        $this->assertStringContainsString('<meta name="keywords" content="yii"></head>', $html);
    }

    public function testRegisterLinkTag(): void
    {
        $this->webView->registerLinkTag(['href' => '/main.css']);
        $html = $this->webView->renderFile($this->layoutPath, ['content' => '']);
        $this->assertStringContainsString('<link href="/main.css"></head>', $html);
    }

    public function dataRegisterCss(): array
    {
        return [
            ['[HEAD]<style>.red{color:red;}</style>[/HEAD]', WebView::POSITION_HEAD],
            ['[BEGINBODY]<style>.red{color:red;}</style>[/BEGINBODY]', WebView::POSITION_BEGIN],
            ['[ENDBODY]<style>.red{color:red;}</style>[/ENDBODY]', WebView::POSITION_END],
        ];
    }

    /**
     * @dataProvider dataRegisterCss
     */
    public function testRegisterCss(string $expected, ?int $position): void
    {
        $webView = $this->createWebView();

        $position === null
            ? $webView->registerCss('.red{color:red;}')
            : $webView->registerCss('.red{color:red;}', $position);

        $html = $webView->render('//positions.php');

        $this->assertStringContainsString($expected, $html);
    }

    public function testRenderAjaxWithoutContext(): void
    {
        $content = 'Hello!';

        $html = $this->webView->renderAjax('//only-content.php', ['content' => $content]);

        $this->assertSame($content, $html);
    }

    public function testRenderAjaxString(): void
    {
        $eventDispatcher = new SimpleEventDispatcher();
        $webView = $this->createWebView($eventDispatcher);

        $string = 'content';
        $result = $webView->renderAjaxString($string);

        $this->assertSame($string, $result);
        $this->assertSame(
            [
                PageBegin::class,
                BodyBegin::class,
                BodyEnd::class,
                PageEnd::class,
            ],
            $eventDispatcher->getEventClasses()
        );
    }

    public function testRegisterScriptTag(): void
    {
        $script = Html::script('{"@context": "http://schema.org/","@type": "Article","name": "Yii 3"}')
            ->type('application/ld+json');

        $this->webView->registerScriptTag($script);
        $html = $this->webView->renderFile($this->layoutPath, ['content' => '']);

        $this->assertStringContainsString($script->render(), $html);
    }

    public function testRegisterJsAndRegisterScriptTag(): void
    {
        $js1 = 'alert(1);';
        $js2 = 'alert(2);';
        $script3 = Html::script('{"@context": "http://schema.org/","@type": "Article","name": "Yii 3"}')
            ->type('application/ld+json');
        $js4 = 'alert(4);';
        $script5 = Html::script('alert("script5");');
        $script6 = Html::script('alert("script6");');
        $js7 = 'alert(7);';

        $this->webView->registerJs($js1);
        $this->webView->registerJs($js2);
        $this->webView->registerScriptTag($script3);
        $this->webView->registerJs($js4);
        $this->webView->registerScriptTag($script5);
        $this->webView->registerScriptTag($script6, WebView::POSITION_READY);
        $this->webView->registerJs($js7, WebView::POSITION_READY);
        $html = $this->webView->renderFile($this->layoutPath, ['content' => '']);

        $this->assertStringContainsString(
            "<script>$js1\n$js2</script>\n" .
            $script3->render() . "\n" .
            "<script>$js4</script>\n" .
            $script5->render(),
            $html
        );
        $this->assertStringContainsString(
            "<script>document.addEventListener('DOMContentLoaded', function(event) {\n" .
            $script6->getContent() . "\n" .
            "$js7\n" .
            '});</script>',
            $html
        );
    }

    public function testRegisterJsAndRegisterScriptTagWithAjax(): void
    {
        $js1 = 'alert(1);';
        $js2 = 'alert(2);';
        $script3 = Html::script('{"@context": "http://schema.org/","@type": "Article","name": "Yii 3"}')
            ->type('application/ld+json');
        $js4 = 'alert(4);';
        $script5 = Html::script('alert("script5");');
        $script6 = Html::script('alert("script6");');
        $js7 = 'alert(7);';

        $this->webView->registerJs($js1);
        $this->webView->registerJs($js2);
        $this->webView->registerScriptTag($script3);
        $this->webView->registerJs($js4);
        $this->webView->registerScriptTag($script5);
        $this->webView->registerScriptTag($script6, WebView::POSITION_READY);
        $this->webView->registerJs($js7, WebView::POSITION_READY);
        $html = $this->webView->renderAjax('//only-content.php', ['content' => '']);

        $this->assertStringContainsString(
            "<script>alert(1);\nalert(2);</script>\n" .
            $script3->render() . "\n" .
            "<script>alert(4);</script>\n" .
            $script5->render() . "\n" .
            $script6->render() . "\n" .
            '<script>alert(7);</script>',
            $html
        );
    }

<<<<<<< HEAD
=======
    public function testSetCssStrings(): void
    {
        $webView = $this->createWebView();

        $webView->setCssStrings([
            '.a1 { color: red; }',
            ['.a2 { color: red; }', WebView::POSITION_HEAD],
            ['.a3 { color: red; }', WebView::POSITION_BEGIN],
            ['.a4 { color: red; }', WebView::POSITION_END, 'crossorigin' => 'any'],
            'key1' => '.a5 { color: red; }',
            'key2' => ['.a6 { color: red; }'],
            'key3' => ['.a7 { color: red; }', WebView::POSITION_END],
            'key4' => ['.a8 { color: red; }', WebView::POSITION_END, 'crossorigin' => 'any'],
            Html::style('.a9 { color: red; }')->id('main'),
            [Html::style('.a10 { color: red; }')],
            [Html::style('.a11 { color: red; }'), 'id' => 'second'],
        ]);

        $html = $webView->render('//positions.php');

        $expected = '[BEGINPAGE][/BEGINPAGE]' . "\n" .
            '[HEAD]<style>.a1 { color: red; }' . "\n" .
            '.a2 { color: red; }' . "\n" .
            '.a5 { color: red; }' . "\n" .
            '.a6 { color: red; }</style>' . "\n" .
            '<style id="main">.a9 { color: red; }</style>' . "\n" .
            '<style>.a10 { color: red; }</style>' . "\n" .
            '<style id="second">.a11 { color: red; }</style>[/HEAD]' . "\n" .
            '[BEGINBODY]<style>.a3 { color: red; }</style>[/BEGINBODY]' . "\n" .
            '[ENDBODY]<style crossorigin="any">.a4 { color: red; }</style>' . "\n" .
            '<style>.a7 { color: red; }</style>' . "\n" .
            '<style crossorigin="any">.a8 { color: red; }</style>[/ENDBODY]' . "\n" .
            '[ENDPAGE][/ENDPAGE]';

        $this->assertEqualsWithoutLE($expected, $html);
    }

    public function d1ataFailSetJsStrings(): array
    {
        return [
            ['Do not set JS string.', [[]]],
            ['Do not set JS string.', ['key' => []]],
            ['JS string should be string or instance of \Yiisoft\Html\Tag\Script. Got integer.', [[42]]],
            ['JS string should be string or instance of \Yiisoft\Html\Tag\Script. Got integer.', ['key' => [42]]],
            ['Invalid position of JS strings.', [['alert(1);', 99]]],
            ['Invalid position of JS strings.', ['key' => ['alert(1);', 99]]],
        ];
    }

    /**
     * @dataProvider dataFailSetJsStrings
     */
    public function t1estFailSetJsStrings(string $message, array $jsStrings): void
    {
        $this->expectException(InvalidArgumentException::class);
        $this->expectExceptionMessage($message);
        $this->webView->setJsStrings($jsStrings);
    }

    public function testSetJsStrings(): void
    {
        $this->webView->setJsStrings([
            'uniqueName' => 'app1.start();',
            'app2.start();',
            'uniqueName2' => ['app3.start();', WebView::POSITION_BEGIN],
            ['app4.start();', WebView::POSITION_HEAD],
            Html::script('{"@type":"Article"}')->type('application/ld+json'),
        ]);

        $html = $this->webView->render('//rawlayout.php', ['content' => '']);

        $expected = '1<script>app4.start();</script>2<script>app3.start();</script>3<script>app1.start();' . "\n" .
            'app2.start();</script>' . "\n" .
            '<script type="application/ld+json">{"@type":"Article"}</script>4';

        $this->assertEqualsWithoutLE($expected, $html);
    }

    public function dataFailSetJsStrings(): array
    {
        return [
            ['Do not set JS string.', [[]]],
            ['Do not set JS string.', ['key' => []]],
            ['JS string should be string or instance of \Yiisoft\Html\Tag\Script. Got integer.', [[42]]],
            ['JS string should be string or instance of \Yiisoft\Html\Tag\Script. Got integer.', ['key' => [42]]],
            ['Invalid position of JS strings.', [['alert(1);', 99]]],
            ['Invalid position of JS strings.', ['key' => ['alert(1);', 99]]],
        ];
    }

    /**
     * @dataProvider dataFailSetJsStrings
     */
    public function testFailSetJsStrings(string $message, array $jsStrings): void
    {
        $this->expectException(InvalidArgumentException::class);
        $this->expectExceptionMessage($message);
        $this->webView->setJsStrings($jsStrings);
    }

    public function testSetJsVars(): void
    {
        $this->webView->setJsVars([
            'var1' => 'value1',
            'var2' => [1, 2],
            ['var3', 'value3', WebView::POSITION_END],
        ]);

        $html = $this->webView->render('//rawlayout.php', ['content' => '']);

        $expected = '1<script>var var1 = "value1";' . "\n" .
            'var var2 = [1,2];</script>23<script>var var3 = "value3";</script>4';

        $this->assertEqualsWithoutLE($expected, $html);
    }

    public function dataFailSetJsVars(): array
    {
        return [
            ['Do not set JS variable name.', [[]]],
            ['JS variable name should be string. Got integer.', [[42]]],
            ['Do not set JS variable value.', [['var']]],
            ['Invalid position of JS variable.', [['title', 'hello', 99]]],
        ];
    }

    /**
     * @dataProvider dataFailSetJsVars
     */
    public function testFailSetJsVars(string $message, array $jsVars): void
    {
        $this->expectException(InvalidArgumentException::class);
        $this->expectExceptionMessage($message);
        $this->webView->setJsVars($jsVars);
    }

>>>>>>> 9711c03e
    private function createWebView(
        ?EventDispatcherInterface $eventDispatcher = null,
        ?LoggerInterface $logger = null
    ): WebView {
        return new WebView(
            __DIR__ . '/public/view',
            $eventDispatcher ?? new SimpleEventDispatcher(),
            $logger ?? new NullLogger(),
        );
    }
}<|MERGE_RESOLUTION|>--- conflicted
+++ resolved
@@ -4,22 +4,16 @@
 
 namespace Yiisoft\View\Tests;
 
-<<<<<<< HEAD
-=======
 use InvalidArgumentException;
->>>>>>> 9711c03e
 use Psr\EventDispatcher\EventDispatcherInterface;
 use Psr\Log\LoggerInterface;
 use Psr\Log\NullLogger;
 use Yiisoft\Files\FileHelper;
 use Yiisoft\Html\Html;
 use Yiisoft\Test\Support\EventDispatcher\SimpleEventDispatcher;
-<<<<<<< HEAD
 use Yiisoft\View\Event\BodyBegin;
 use Yiisoft\View\Event\BodyEnd;
 use Yiisoft\View\Event\PageBegin;
-=======
->>>>>>> 9711c03e
 use Yiisoft\View\Event\PageEnd;
 use Yiisoft\View\WebView;
 
@@ -247,8 +241,6 @@
         );
     }
 
-<<<<<<< HEAD
-=======
     public function testSetCssStrings(): void
     {
         $webView = $this->createWebView();
@@ -385,7 +377,6 @@
         $this->webView->setJsVars($jsVars);
     }
 
->>>>>>> 9711c03e
     private function createWebView(
         ?EventDispatcherInterface $eventDispatcher = null,
         ?LoggerInterface $logger = null
