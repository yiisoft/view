--- conflicted
+++ resolved
@@ -26,37 +26,14 @@
 
 abstract class TestCase extends BaseTestCase
 {
-<<<<<<< HEAD
-    protected Aliases $aliases;
-
-    protected EventDispatcherInterface $eventDispatcher;
-
-    protected FragmentCacheInterface $fragmentCache;
-
-    protected LoggerInterface $logger;
-
-    protected Theme $theme;
-
-    protected WebView $webView;
-
-    protected ListenerProviderInterface $listenerProvider;
-
-    private ContainerInterface $container;
-
-    /**
-     * setUp
-     *
-     * @return void
-     */
-=======
     private ContainerInterface $container;
     private EventDispatcherInterface $eventDispatcher;
     private LoggerInterface $logger;
     protected Aliases $aliases;
     protected WebView $webView;
     protected WebViewPlaceholderMock $webViewPlaceholderMock;
+    protected FragmentCacheInterface $fragmentCache;
 
->>>>>>> 5dfc0a7b
     protected function setUp(): void
     {
         parent::setUp();
@@ -83,11 +60,7 @@
      */
     protected function tearDown(): void
     {
-<<<<<<< HEAD
         unset($this->container);
-=======
-        unset($this->container, );
->>>>>>> 5dfc0a7b
         parent::tearDown();
     }
 
