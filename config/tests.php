<?php

use Psr\EventDispatcher\EventDispatcherInterface;
use Psr\EventDispatcher\ListenerProviderInterface;
use Psr\Log\LoggerInterface;
use Yiisoft\Aliases\Aliases;
use Yiisoft\EventDispatcher\Dispatcher\Dispatcher;
use Yiisoft\EventDispatcher\Provider\Provider;
use Yiisoft\Factory\Definitions\Reference;
use Yiisoft\Log\Logger;
use Yiisoft\View\FragmentCache;
use Yiisoft\View\FragmentCacheInterface;
use Yiisoft\View\Tests\Mocks\WebViewPlaceholderMock;
use Yiisoft\View\Theme;
use Yiisoft\View\View;
use Yiisoft\View\WebView;

$tempDir = sys_get_temp_dir();

return [
    Aliases::class => [
        '@root' => dirname(__DIR__, 1),
        '@public' => '@root/tests/public',
        '@basePath' => '@public/assets',
        '@view' => '@public/view',
        '@web' => '/baseUrl',
    ],

    ListenerProviderInterface::class => [
        '__class' => Provider::class,
    ],

    EventDispatcherInterface::class => [
        '__class' => Dispatcher::class,
        '__construct()' => [
           'listenerProvider' => Reference::to(ListenerProviderInterface::class)
        ],
    ],

    LoggerInterface::class => [
        '__class' => Logger::class,
        '__construct()' => [
            'targets' => [],
        ],
    ],

<<<<<<< HEAD
    WebView::class => function (ContainerInterface $container) {
        $aliases = $container->get(Aliases::class);
        $eventDispatcher = $container->get(EventDispatcherInterface::class);
        $theme = $container->get(Theme::class);
        $fragmentCache = $container->get(FragmentCacheInterface::class);
        $logger = $container->get(LoggerInterface::class);

        return new WebView($aliases->get('@view'), $theme, $eventDispatcher, $fragmentCache, $logger);
    },

    View::class => function (ContainerInterface $container) {
        $aliases = $container->get(Aliases::class);
        $eventDispatcher = $container->get(EventDispatcherInterface::class);
        $theme = $container->get(Theme::class);
        $fragmentCache = $container->get(FragmentCacheInterface::class);
        $logger = $container->get(LoggerInterface::class);

        return new View($aliases->get('@view'), $theme, $eventDispatcher, $fragmentCache, $logger);
    },

    FragmentCacheInterface::class => FragmentCache::class,

    WebViewPlaceholderMock::class => function (ContainerInterface $container) {
        $aliases = $container->get(Aliases::class);
        $eventDispatcher = $container->get(EventDispatcherInterface::class);
        $theme = $container->get(Theme::class);
        $fragmentCache = $container->get(FragmentCacheInterface::class);
        $logger = $container->get(LoggerInterface::class);

        return new WebViewPlaceholderMock($aliases->get('@view'), $theme, $eventDispatcher, $fragmentCache, $logger);
=======
    WebView::class => function (Aliases $aliases, EventDispatcherInterface $eventDispatcher, Theme $theme, LoggerInterface $logger) {
        return new WebView($aliases->get('@view'), $theme, $eventDispatcher, $logger);
    },

    View::class => function (Aliases $aliases, EventDispatcherInterface $eventDispatcher, Theme $theme, LoggerInterface $logger) {
        return new View($aliases->get('@view'), $theme, $eventDispatcher, $logger);
    },

    WebViewPlaceholderMock::class => function (Aliases $aliases, EventDispatcherInterface $eventDispatcher, Theme $theme, LoggerInterface $logger) {
        return new WebViewPlaceholderMock($aliases->get('@view'), $theme, $eventDispatcher, $logger);
>>>>>>> 486ff8d6
    },
];<|MERGE_RESOLUTION|>--- conflicted
+++ resolved
@@ -9,7 +9,6 @@
 use Yiisoft\Factory\Definitions\Reference;
 use Yiisoft\Log\Logger;
 use Yiisoft\View\FragmentCache;
-use Yiisoft\View\FragmentCacheInterface;
 use Yiisoft\View\Tests\Mocks\WebViewPlaceholderMock;
 use Yiisoft\View\Theme;
 use Yiisoft\View\View;
@@ -44,48 +43,15 @@
         ],
     ],
 
-<<<<<<< HEAD
-    WebView::class => function (ContainerInterface $container) {
-        $aliases = $container->get(Aliases::class);
-        $eventDispatcher = $container->get(EventDispatcherInterface::class);
-        $theme = $container->get(Theme::class);
-        $fragmentCache = $container->get(FragmentCacheInterface::class);
-        $logger = $container->get(LoggerInterface::class);
-
+    WebView::class => function (Aliases $aliases, EventDispatcherInterface $eventDispatcher, Theme $theme, FragmentCache $fragmentCache, LoggerInterface $logger) {
         return new WebView($aliases->get('@view'), $theme, $eventDispatcher, $fragmentCache, $logger);
     },
 
-    View::class => function (ContainerInterface $container) {
-        $aliases = $container->get(Aliases::class);
-        $eventDispatcher = $container->get(EventDispatcherInterface::class);
-        $theme = $container->get(Theme::class);
-        $fragmentCache = $container->get(FragmentCacheInterface::class);
-        $logger = $container->get(LoggerInterface::class);
-
+    View::class => function (Aliases $aliases, EventDispatcherInterface $eventDispatcher, Theme $theme, FragmentCache $fragmentCache, LoggerInterface $logger) {
         return new View($aliases->get('@view'), $theme, $eventDispatcher, $fragmentCache, $logger);
     },
 
-    FragmentCacheInterface::class => FragmentCache::class,
-
-    WebViewPlaceholderMock::class => function (ContainerInterface $container) {
-        $aliases = $container->get(Aliases::class);
-        $eventDispatcher = $container->get(EventDispatcherInterface::class);
-        $theme = $container->get(Theme::class);
-        $fragmentCache = $container->get(FragmentCacheInterface::class);
-        $logger = $container->get(LoggerInterface::class);
-
+    WebViewPlaceholderMock::class => function (Aliases $aliases, EventDispatcherInterface $eventDispatcher, Theme $theme, FragmentCache $fragmentCache, LoggerInterface $logger) {
         return new WebViewPlaceholderMock($aliases->get('@view'), $theme, $eventDispatcher, $fragmentCache, $logger);
-=======
-    WebView::class => function (Aliases $aliases, EventDispatcherInterface $eventDispatcher, Theme $theme, LoggerInterface $logger) {
-        return new WebView($aliases->get('@view'), $theme, $eventDispatcher, $logger);
-    },
-
-    View::class => function (Aliases $aliases, EventDispatcherInterface $eventDispatcher, Theme $theme, LoggerInterface $logger) {
-        return new View($aliases->get('@view'), $theme, $eventDispatcher, $logger);
-    },
-
-    WebViewPlaceholderMock::class => function (Aliases $aliases, EventDispatcherInterface $eventDispatcher, Theme $theme, LoggerInterface $logger) {
-        return new WebViewPlaceholderMock($aliases->get('@view'), $theme, $eventDispatcher, $logger);
->>>>>>> 486ff8d6
     },
 ];