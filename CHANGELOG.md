# Yii View Change Log

## 12.0.1 under development

<<<<<<< HEAD
- Enh #282: Allow using `../` in the name of the view to refer to parent directory of the the directory containing the view 
  currently being rendered (@vjik)
- Bug #282: Fix exception message when relative path is used without currently rendered view (@vjik) 
=======
- Chg #280: Change PHP constraint in `composer.json` to `8.1 - 8.4` (@vjik)
- Bug #280: Explicitly mark nullable parameters (@vjik)
>>>>>>> 8db058ef

## 12.0.0 December 23, 2024

- New #278: Add `ViewInterface::deepClone()` method that clones object, including state cloning (@vjik)
- Chg #276: Allow to pass `null` to `ViewInterface` methods `withBasePath()` and `withContext()` (@vjik)
- Bug #279: Fix clearing theme in `View::withClearedState()` and `WebView::withClearedState()` (@vjik)

## 11.0.1 October 08, 2024

- Enh #275: Make `psr/event-dispatcher` dependency optional (@vjik)

## 11.0.0 October 02, 2024

- Chg #271: Remove deprecated methods `withDefaultExtension()` and `getDefaultExtension()` from `ViewInterface` (@vjik)
- Chg #271: Rename configuration parameter `defaultExtension` to `fallbackExtension` (@vjik)
- Chg #272: Add variadic parameter `$default` to `ViewInterface::getParameter()` (@vjik)
- Enh #269: Bump PHP version to `^8.1` and refactor code (@vjik)
- Enh #273: Use more specific psalm types in results of `WebView` methods: `getLinkTags()`, `getCss()`, `getCssFiles()`,
  `getJs()` and `getJsFiles()` (@vjik)
- Bug #273: Fix empty string and "0" keys in `WebView` methods: `registerCss()`, `registerStyleTag()`,
  `registerCssFile()`, `registerJs()`, `registerScriptTag()` and `registerJsFile()` (@vjik)

## 10.0.0 June 28, 2024

- Chg #266: Change logic of template file searching in `ViewInterface::render()` (@vjik)
- Chg #266: Remove `ViewInterface::renderFile()` (@vjik)
- Chg #266: When the view cannot be resolved in `ViewInterface::render()`, change exception from `RuntimeException` to
  `LogicException` (@vjik)

## 9.0.0 May 28, 2024

- New #242: Add `View::getLocale()` and `WebView::getLocale()` methods (@Tigrov)
- New #243: Add immutable method `ViewInterface::withTheme()` (@Gerych1984)
- Chg #232: Deprecate `ViewInterface::withDefaultExtension()` and `ViewInterface::getDefaultExtension()` in favor of 
  `withFallbackExtension()` and `getFallbackExtensions()` (@rustamwin)
- Enh #226: Adjust config to make `View` and `WebView` more configurable (@rustamwin)
- Enh #232, #233: Make fallback extension configurable & support multiple fallbacks (@rustamwin)
- Enh #248: Add types to `ViewInterface::setParameter()` and `ViewInterface::addToParameter()` parameters (@vjik)
- Enh #250: Make event dispatcher in `View` and `WebView` optional (@vjik)
- Enh #251: Make base path in `View` and `WebView` optional (@vjik)
- Bug #224: Fix signature of `CachedContent::cache()` (@vjik)
- Bug #226: Fix `reset` config for referenced definitions (@rustamwin)
- Bug #232: Fix render templates that contain dots in their name (@rustamwin)

## 8.0.0 February 16, 2023

- Chg #219: Adapt configuration group names to Yii conventions (@vjik)
- Enh #222: Add support for `yiisoft/cache` version `^3.0` (@vjik)

## 7.0.1 January 16, 2023

- Chg: Allow `yiisoft/arrays` `^3.0` (@samdark)

## 7.0.0 December 06, 2022

- Chg #211: Change return type of immutable methods in `ViewInterface` from `self` to `static` (@vjik)
- Enh #211: Raise minimum PHP version to `^8.0` (@xepozz, @vjik)
- Enh #213: Add support for `yiisoft/html` version `^3.0` (@vjik)

## 6.0.0 July 21, 2022

- New #199: Add immutable method `ViewInterface::withLocale()` that set locale (@thenotsoft, @vjik, @samdark)
- Chg #199: Renamed method `ViewInterface::setLanguage()` to `ViewInterface::setLocale()` (@thenotsoft, @samdark)
- Chg #199: Renamed method `ViewInterface::withSourceLanguage()` to
  `ViewInterface::withSourceLocale()` (@thenotsoft, @samdark)
- New #204: Add method `ViewInterface::withBasePath()` that set base path to the view directory (@thenotsoft, @vjik)
- Chg #208: Add support for `yiisoft/files` version `^2.0` (@DplusG)

## 5.0.1 June 30, 2022

- Enh #205: Add support for `yiisoft/cache` version `^2.0` (@vjik)

## 5.0.0 February 03, 2022

- New #193: Add simple view context class `ViewContext` (@vjik)
- New #193: Add method `ViewInterface::withContextPath()` that set view context path (@vjik)
- New #194: Add method `ViewInterface::addToParameter()` that add value(s) to end of specified array parameter (@vjik)
- New #195: Add method `ViewInterface::withClearedState()` that cleared state of view (parameters, blocks, etc.) (@vjik)
- Chg #195: Mutable method `ViewInterface::setPlaceholderSalt()` replaced to immutable `withPlaceholderSalt()` (@vjik)
- Chg #196: Renamed and made mutable methods of `ViewInterface`: `withTheme()` to `setTheme()`,
  `withLanguage()` to `setLanguage()` (@vjik)
- Enh #195: Methods `removeParameter()` and `removeBlock()` of `ViewInterface` returns self (@vjik)
- Enh #195: Methods of `WebView` returns self: `registerMeta()`, `registerMetaTag()`, `registerLink()`,
  `registerLinkTag()`, `registerCss()`, ` registerCssFromFile()`, `  registerStyleTag()`, ` registerCssFile()`,
  `addCssFiles()`, `addCssStrings()`, `registerJs()`, `registerScriptTag()`, `registerJsFile()`, `registerJsVar()`,
  `addJsFiles()`, `addJsStrings()`, `addJsVars()` (@vjik)
- Bug #188: Use common state for cloned instances of `View` and `WebView` (@vjik)
- Bug #195: Fix configuration: set parameters after reset `View` and `WebView` (@vjik)

## 4.0.0 October 25, 2021

- Chg #185: Add interface `ViewInterface` that classes `View` and `WebView` implement (@vjik)
- Enh #187: Improve exception message on getting not exist block or parameter in `View` and `WebView` (@vjik)
- Bug #189: Flush currently being rendered view files on change context via `View::withContext()` 
  or `WebView::withContext()` (@vjik)

## 3.0.2 October 25, 2021

- Chg #190: Update the `yiisoft/arrays` dependency to `^2.0` (@vjik)

## 3.0.1 September 18, 2021

- Bug: Fix incorrect method in `web` configuration (@vjik)

## 3.0.0 September 18, 2021

- Сhg: In configuration `params.php` rename parameter `commonParameters` to `parameters` (@vjik)
- Chg: Remove methods `View::withAddedCommonParameters()` and `WebView::withAddedCommonParameters()` (@vjik)
- Chg: In classes `View` and `WebView` rename methods `setCommonParameters()` to `setParameters()`,
  `setCommonParameter()` to `setParameter()`, `removeCommonParameter()` to `removeParameter()`, `getCommonParameter()` 
  to `getParameter()`, `hasCommonParameter()` to `hasParameter()` (@vjik)
- Chg: Add fluent interface for setters in `View` and `WebView` classes (@vjik)
  
## 2.1.0 September 14, 2021

- New #183: Add immutable methods `View::withAddedCommonParameters()` and `WebView::withAddedCommonParameters()` (@vjik)

## 2.0.1 August 30, 2021

- Chg #182: Use definitions from `yiisoft/definitions` in configuration (@vjik)

## 2.0.0 August 24, 2021

- Chg: Use `yiisoft/html` `^2.0` (@samdark)

## 1.0.1 August 20, 2021

- New #177: Add second parameter to `View::getCommonParameter()` and `WebView::getCommonParameter()` for the default
  value to be returned if the specified parameter does not exist (@vjik)
- Chg #176: Finalize classes `Yiisoft\View\Event\WebView\BeforeRender`, `Yiisoft\View\Event\WebView\BodyBegin`,
  `Yiisoft\View\Event\WebView\BodyEnd`, `Yiisoft\View\Event\WebView\PageBegin`, `Yiisoft\View\Event\WebView\PageEnd`,
  `Yiisoft\View\Exception\ViewNotFoundException` (@vjik)

## 1.0.0 July 05, 2021

- Initial release.<|MERGE_RESOLUTION|>--- conflicted
+++ resolved
@@ -2,14 +2,11 @@
 
 ## 12.0.1 under development
 
-<<<<<<< HEAD
 - Enh #282: Allow using `../` in the name of the view to refer to parent directory of the the directory containing the view 
   currently being rendered (@vjik)
 - Bug #282: Fix exception message when relative path is used without currently rendered view (@vjik) 
-=======
 - Chg #280: Change PHP constraint in `composer.json` to `8.1 - 8.4` (@vjik)
 - Bug #280: Explicitly mark nullable parameters (@vjik)
->>>>>>> 8db058ef
 
 ## 12.0.0 December 23, 2024
 
