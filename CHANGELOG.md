--- conflicted
+++ resolved
@@ -2,12 +2,8 @@
 
 ## 7.0.0 under development
 
-<<<<<<< HEAD
-- Enh: Add composer require checker into CI
-=======
 - Enh #211: Raise minimum PHP version to `^8.0` (@xepozz, @vjik)
 - Chg #211: Change return type of immutable methods in `ViewInterface` from `self` to `static` (@vjik) 
->>>>>>> f14de1e9
 
 ## 6.0.0 July 21, 2022
 
