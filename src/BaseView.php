--- conflicted
+++ resolved
@@ -196,18 +196,12 @@
     }
 
     /**
-<<<<<<< HEAD
-     * @return static
-     */
-    public function withDefaultParameters(array $defaultParameters): self
-=======
      * Sets a common parameter that is accessible in all view templates.
      *
      * @param string $id The unique identifier of the parameter.
      * @param mixed $value The value of the parameter.
      */
     public function setCommonParameter(string $id, $value): void
->>>>>>> 114b11b5
     {
         $this->commonParameters[$id] = $value;
     }
