<?php
/**
 * @link http://www.yiiframework.com/
 * @copyright Copyright (c) 2008 Yii Software LLC
 * @license http://www.yiiframework.com/license/
 */

namespace yii\validators;

use Yii;
use yii\base\Model;
use yii\db\ActiveQuery;
use yii\db\ActiveRecord;
use yii\db\ActiveQueryInterface;
use yii\db\ActiveRecordInterface;
use yii\helpers\Inflector;

/**
 * UniqueValidator validates that the attribute value is unique in the specified database table.
 *
 * UniqueValidator checks if the value being validated is unique in the table column specified by
 * the ActiveRecord class [[targetClass]] and the attribute [[targetAttribute]].
 *
 * The following are examples of validation rules using this validator:
 *
 * ```php
 * // a1 needs to be unique
 * ['a1', 'unique']
 * // a1 needs to be unique, but column a2 will be used to check the uniqueness of the a1 value
 * ['a1', 'unique', 'targetAttribute' => 'a2']
 * // a1 and a2 need to be unique together, and they both will receive error message
 * [['a1', 'a2'], 'unique', 'targetAttribute' => ['a1', 'a2']]
 * // a1 and a2 need to be unique together, only a1 will receive error message
 * ['a1', 'unique', 'targetAttribute' => ['a1', 'a2']]
 * // a1 needs to be unique by checking the uniqueness of both a2 and a3 (using a1 value)
 * ['a1', 'unique', 'targetAttribute' => ['a2', 'a1' => 'a3']]
 * ```
 *
 * @author Qiang Xue <qiang.xue@gmail.com>
 * @since 2.0
 */
class UniqueValidator extends Validator
{
    /**
     * @var string the name of the ActiveRecord class that should be used to validate the uniqueness
     * of the current attribute value.
     * This must be a fully qualified class name.
     *
     * If not set, it will use the ActiveRecord class of the attribute being validated.
     *
     * @see targetAttribute
     */
    public $targetClass;
    /**
     * @var string|array the name of the [[\yii\db\ActiveRecord|ActiveRecord]] attribute that should be used to
     * validate the uniqueness of the current attribute value. If not set, it will use the name
     * of the attribute currently being validated. You may use an array to validate the uniqueness
     * of multiple columns at the same time. The array values are the attributes that will be
     * used to validate the uniqueness, while the array keys are the attributes whose values are to be validated.
     */
    public $targetAttribute;
    /**
     * @var string|array|\Closure additional filter to be applied to the DB query used to check the uniqueness of the attribute value.
     * This can be a string or an array representing the additional query condition (refer to [[\yii\db\Query::where()]]
     * on the format of query condition), or an anonymous function with the signature `function ($query)`, where `$query`
     * is the [[\yii\db\Query|Query]] object that you can modify in the function.
     */
    public $filter;
    /**
     * @var string the user-defined error message.
     *
     * When validating single attribute, it may contain
     * the following placeholders which will be replaced accordingly by the validator:
     *
     * - `{attribute}`: the label of the attribute being validated
     * - `{value}`: the value of the attribute being validated
     *
     * When validating mutliple attributes, it may contain the following placeholders:
     *
     * - `{attributes}`: the labels of the attributes being validated.
     * - `{values}`: the values of the attributes being validated.
     *
     */
    public $message;
    /**
     * @var string
     * @since 2.0.9
     * @deprecated since version 2.0.10, to be removed in 2.1. Use [[message]] property
     * to setup custom message for multiple target attributes.
     */
    public $comboNotUnique;
    /**
     * @var string and|or define how target attributes are related
     * @since 2.0.11
     */
    public $targetAttributeJunction = 'and';


    /**
     * @inheritdoc
     */
    public function init()
    {
        parent::init();
        if ($this->message !== null) {
            return;
        }
        if (is_array($this->targetAttribute) && count($this->targetAttribute) > 1) {
            // fallback for deprecated `comboNotUnique` property - use it as message if is set
            if ($this->comboNotUnique === null) {
                $this->message = Yii::t('yii', 'The combination {values} of {attributes} has already been taken.');
            } else {
                $this->message = $this->comboNotUnique;
            }
        } else {
            $this->message = Yii::t('yii', '{attribute} "{value}" has already been taken.');
        }
    }

    /**
     * @inheritdoc
     */
    public function validateAttribute($model, $attribute)
    {
        /* @var $targetClass ActiveRecordInterface */
<<<<<<< HEAD
        $targetClass = $this->targetClass ?: get_class($model);
=======
        $targetClass = $this->getTargetClass($model);
>>>>>>> 89361693
        $targetAttribute = $this->targetAttribute === null ? $attribute : $this->targetAttribute;
        $rawConditions = $this->prepareConditions($targetAttribute, $model, $attribute);
        $conditions[] = $this->targetAttributeJunction === 'or' ? 'or' : 'and';

        foreach ($rawConditions as $key => $value) {
            if (is_array($value)) {
                $this->addError($model, $attribute, Yii::t('yii', '{attribute} is invalid.'));
                return;
            }
            $conditions[] = [$key => $value];
        }

        if ($this->modelExists($targetClass, $conditions, $model)) {
            if (count($targetAttribute) > 1) {
                $this->addComboNotUniqueError($model, $attribute);
            } else {
                $this->addError($model, $attribute, $this->message);
            }
        }
    }

    /**
     * @param Model $model the data model to be validated
     * @return string Target class name
     */
    private function getTargetClass($model)
    {
        return $this->targetClass === null ? get_class($model) : $this->targetClass;
    }

    /**
     * Checks whether the $model exists in the database.
     *
     * @param string $targetClass the name of the ActiveRecord class that should be used to validate the uniqueness
     * of the current attribute value.
     * @param array $conditions conditions, compatible with [[\yii\db\Query::where()|Query::where()]] key-value format.
     * @param Model $model the data model to be validated
     *
     * @return bool whether the model already exists
     */
    private function modelExists($targetClass, $conditions, $model)
    {
        /** @var ActiveRecordInterface $targetClass $query */
        $query = $this->prepareQuery($targetClass, $conditions);

        if (!$model instanceof ActiveRecordInterface
            || $model->getIsNewRecord()
            || get_class($model) !== $targetClass
        ) {
            // if current $model isn't in the database yet then it's OK just to call exists()
            // also there's no need to run check based on primary keys, when $targetClass is not the same as $model's class
            $exists = $query->exists();
        } else {
            // if current $model is in the database already we can't use exists()
            if ($query instanceof \yii\db\ActiveQuery) {
                // only select primary key to optimize query
                $query->select($targetClass::primaryKey());
            }
            $models = $query->limit(2)->asArray()->all();
            $n = count($models);
            if ($n === 1) {
                // if there is one record, check if it is the currently validated model
                $dbModel = reset($models);
                $pks = $targetClass::primaryKey();
                $pk = [];
                foreach ($pks as $pkAttribute) {
                    $pk[$pkAttribute] = $dbModel[$pkAttribute];
                }
                $exists = ($pk != $model->getOldPrimaryKey(true));
            } else {
                // if there is more than one record, the value is not unique
                $exists = $n > 1;
            }
        }

        return $exists;
    }

    /**
     * Prepares a query by applying filtering conditions defined in $conditions method property
     * and [[filter]] class property.
     *
     * @param ActiveRecordInterface $targetClass the name of the ActiveRecord class that should be used to validate
     * the uniqueness of the current attribute value.
     * @param array $conditions conditions, compatible with [[\yii\db\Query::where()|Query::where()]] key-value format
     *
     * @return ActiveQueryInterface|ActiveQuery
     */
    private function prepareQuery($targetClass, $conditions)
    {
        $query = $targetClass::find();
        $query->andWhere($conditions);
        if ($this->filter instanceof \Closure) {
            call_user_func($this->filter, $query);
        } elseif ($this->filter !== null) {
            $query->andWhere($this->filter);
        }

        return $query;
    }

    /**
     * Processes attributes' relations described in $targetAttribute parameter into conditions, compatible with
     * [[\yii\db\Query::where()|Query::where()]] key-value format.
     *
     * @param string|array $targetAttribute the name of the [[\yii\db\ActiveRecord|ActiveRecord]] attribute that
     * should be used to validate the uniqueness of the current attribute value. You may use an array to validate
     * the uniqueness of multiple columns at the same time. The array values are the attributes that will be
     * used to validate the uniqueness, while the array keys are the attributes whose values are to be validated.
     * If the key and the value are the same, you can just specify the value.
     * @param Model $model the data model to be validated
     * @param string $attribute the name of the attribute to be validated in the $model
     *
     * @return array conditions, compatible with [[\yii\db\Query::where()|Query::where()]] key-value format.
     */
    private function prepareConditions($targetAttribute, $model, $attribute)
    {
        if (is_array($targetAttribute)) {
            $conditions = [];
            foreach ($targetAttribute as $k => $v) {
                $conditions[$v] = is_int($k) ? $model->$v : $model->$k;
            }
        } else {
            $conditions = [$targetAttribute => $model->$attribute];
        }

        if (!$model instanceof ActiveRecord) {
            return $conditions;
        }

        // Add table prefix for column
        $targetClass = $this->getTargetClass($model);
        $tableName = $targetClass::tableName();
        $conditionsWithTableName = [];
        foreach ($conditions as $columnName => $columnValue) {
            $prefixedColumnName = "{$tableName}.$columnName";
            $conditionsWithTableName[$prefixedColumnName] = $columnValue;
        }

        return $conditionsWithTableName;
    }

    /**
     * Builds and adds [[comboNotUnique]] error message to the specified model attribute.
     * @param \yii\base\Model $model the data model.
     * @param string $attribute the name of the attribute.
     */
    private function addComboNotUniqueError($model, $attribute)
    {
        $attributeCombo = [];
        $valueCombo = [];
        foreach ($this->targetAttribute as $key => $value) {
            if (is_int($key)) {
                $attributeCombo[] = $model->getAttributeLabel($value);
                $valueCombo[] = '"' . $model->$value . '"';
            } else {
                $attributeCombo[] = $model->getAttributeLabel($key);
                $valueCombo[] = '"' . $model->$key . '"';
            }
        }
        $this->addError($model, $attribute, $this->message, [
            'attributes' => Inflector::sentence($attributeCombo),
            'values' => implode('-', $valueCombo)
        ]);
    }
}<|MERGE_RESOLUTION|>--- conflicted
+++ resolved
@@ -123,11 +123,7 @@
     public function validateAttribute($model, $attribute)
     {
         /* @var $targetClass ActiveRecordInterface */
-<<<<<<< HEAD
-        $targetClass = $this->targetClass ?: get_class($model);
-=======
         $targetClass = $this->getTargetClass($model);
->>>>>>> 89361693
         $targetAttribute = $this->targetAttribute === null ? $attribute : $this->targetAttribute;
         $rawConditions = $this->prepareConditions($targetAttribute, $model, $attribute);
         $conditions[] = $this->targetAttributeJunction === 'or' ? 'or' : 'and';
